--- conflicted
+++ resolved
@@ -461,15 +461,10 @@
 }
 
 LRUCache::LRUCache(size_t capacity, int num_shard_bits,
-<<<<<<< HEAD
-                   bool strict_capacity_limit, double high_pri_pool_ratio)
-    : ShardedCache(capacity, num_shard_bits, strict_capacity_limit) {
-=======
                    bool strict_capacity_limit, double high_pri_pool_ratio,
                    std::shared_ptr<MemoryAllocator> allocator)
     : ShardedCache(capacity, num_shard_bits, strict_capacity_limit,
                    std::move(allocator)) {
->>>>>>> 641fae60
   num_shards_ = 1 << num_shard_bits;
   shards_ = reinterpret_cast<LRUCacheShard*>(
       port::cacheline_aligned_alloc(sizeof(LRUCacheShard) * num_shards_));
@@ -544,14 +539,6 @@
 std::shared_ptr<Cache> NewLRUCache(const LRUCacheOptions& cache_opts) {
   return NewLRUCache(cache_opts.capacity, cache_opts.num_shard_bits,
                      cache_opts.strict_capacity_limit,
-<<<<<<< HEAD
-                     cache_opts.high_pri_pool_ratio);
-}
-
-std::shared_ptr<Cache> NewLRUCache(size_t capacity, int num_shard_bits,
-                                   bool strict_capacity_limit,
-                                   double high_pri_pool_ratio) {
-=======
                      cache_opts.high_pri_pool_ratio,
                      cache_opts.memory_allocator);
 }
@@ -560,7 +547,6 @@
     size_t capacity, int num_shard_bits, bool strict_capacity_limit,
     double high_pri_pool_ratio,
     std::shared_ptr<MemoryAllocator> memory_allocator) {
->>>>>>> 641fae60
   if (num_shard_bits >= 20) {
     return nullptr;  // the cache cannot be sharded into too many fine pieces
   }
@@ -572,12 +558,8 @@
     num_shard_bits = GetDefaultCacheShardBits(capacity);
   }
   return std::make_shared<LRUCache>(capacity, num_shard_bits,
-<<<<<<< HEAD
-                                    strict_capacity_limit, high_pri_pool_ratio);
-=======
                                     strict_capacity_limit, high_pri_pool_ratio,
                                     std::move(memory_allocator));
->>>>>>> 641fae60
 }
 
 }  // namespace rocksdb